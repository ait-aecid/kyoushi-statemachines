[tool.poetry]
name = "kyoushi-statemachines"
version = "0.3.2"
description = ""
authors = ["Maximilian Frank <maximilian.frank@ait.ac.at>"]
license = "MIT"
readme = 'README.md'  # Markdown files are supported
<<<<<<< HEAD
repository = "https://ait-aecid.github.io/kyoushi-statemachines"
=======
repository = "https://github.com/ait-aecid/kyoushi-statemachines"
>>>>>>> 6e44587d
homepage = "https://ait-aecid.github.io/kyoushi-statemachines"
packages = [
  { include = "cr_kyoushi", from = "src" }
]


[tool.poetry.plugins."kyoushi.simulation"]
"ait.web_browser" = "cr_kyoushi.statemachines.web_browser:StatemachineFactory"
"ait.horde_user" = "cr_kyoushi.statemachines.horde_user:StatemachineFactory"
"ait.wordpress_wpdiscuz" = "cr_kyoushi.statemachines.wordpress_wpdiscuz:StatemachineFactory"
"ait.wordpress_editor" = "cr_kyoushi.statemachines.wordpress_editor:StatemachineFactory"
"ait.owncloud_user" = "cr_kyoushi.statemachines.owncloud_user:StatemachineFactory"
"ait.ssh_user" = "cr_kyoushi.statemachines.ssh_user:StatemachineFactory"
"ait.beta_user" = "cr_kyoushi.statemachines.beta_user:StatemachineFactory"
"ait.aecid.attacker.wpdiscuz" = "cr_kyoushi.statemachines.aecid_attacker:StatemachineFactory"

[tool.poetry.dependencies]
python = "^3.7"
kyoushi-simulation = "^0.3.8"
selenium = "^3.141.0"
webdriver-manager = "^3.2.2"
Faker = "^5.6.5"
titlecase = "^2.0.0"
numpy = "^1.19.5"
email-validator = "^1.1.2"
idna = "^2.8"
pwntools = "^4.3.1"
beautifulsoup4 = "^4.9.3"

[tool.poetry.dev-dependencies]
pytest = "^5.2"
flake8 = "^3.8.4"
pre-commit = "^2.9.0"
black = "^20.8b1"
mypy = "^0.790"
pytest-cov = "^2.10.1"
pytest-sugar = "^0.9.4"
pytest-mock = "^3.5.1"
isort = "^5.7.0"
pylint = "^2.6.0"
safety = "^1.10.3"
autoflake = "^1.4"
mkdocs = "^1.1.2"
mkdocs-material = "^6.1.7"
mkdocs-exclude = "^1.0.2"
mkdocstrings = "^0.13.6"
mkdocs-click = "^0.2.0"
markdown-include = "^0.6.0"
pymdown-extensions = "^8.0.1"
mkdocs-macros-plugin = "^0.5.0"

[tool.isort]
profile = "black"
force_single_line = false
force_grid_wrap = 2
multi_line_output = 3
atomic = true
include_trailing_comma = true
lines_after_imports = 2
lines_between_types = 1
use_parentheses = true
src_paths = ["src", "tests"]
skip_glob = ["*/setup.py"]
filter_files = true
known_first_party = "cr_kyoushi"


[tool.black]
line-length = 88
include = '\.pyi?$'
exclude = '''
/(
    \.eggs
  | \.git
  | \.hg
  | \.mypy_cache
  | \.tox
  | \.venv
  | _build
  | buck-out
  | build
  | dist
  | tests/.*/setup.py
)/
'''

[build-system]
requires = ["poetry-core>=1.0.0"]
build-backend = "poetry.core.masonry.api"<|MERGE_RESOLUTION|>--- conflicted
+++ resolved
@@ -5,11 +5,7 @@
 authors = ["Maximilian Frank <maximilian.frank@ait.ac.at>"]
 license = "MIT"
 readme = 'README.md'  # Markdown files are supported
-<<<<<<< HEAD
-repository = "https://ait-aecid.github.io/kyoushi-statemachines"
-=======
 repository = "https://github.com/ait-aecid/kyoushi-statemachines"
->>>>>>> 6e44587d
 homepage = "https://ait-aecid.github.io/kyoushi-statemachines"
 packages = [
   { include = "cr_kyoushi", from = "src" }
